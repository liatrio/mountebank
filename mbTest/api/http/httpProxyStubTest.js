--- conflicted
+++ resolved
@@ -8,12 +8,7 @@
     port = api.port + 1,
     isWindows = require('os').platform().indexOf('win') === 0,
     timeout = isWindows ? 10000 : parseInt(process.env.MB_SLOW_TEST_TIMEOUT || 2000),
-<<<<<<< HEAD
-    airplaneMode = process.env.MB_AIRPLANE_MODE === 'true',
-    { HttpsProxyAgent } = require('hpagent');
-=======
     airplaneMode = process.env.MB_AIRPLANE_MODE === 'true';
->>>>>>> 3fbedc33
 
 describe('http proxy stubs', function () {
     this.timeout(timeout);
