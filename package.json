--- conflicted
+++ resolved
@@ -113,13 +113,8 @@
     "winston": "3.2.1",
     "xmldom": "0.1.27",
     "xpath": "0.0.27",
-<<<<<<< HEAD
     "yargs": "14.0.0",
-    "snyk": "^1.217.0"
-=======
-    "yargs": "13.3.0",
     "snyk": "^1.230.5"
->>>>>>> 441eebcf
   },
   "devDependencies": {
     "firebase-tools": "^7.0.0",
