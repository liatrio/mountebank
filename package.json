--- conflicted
+++ resolved
@@ -74,13 +74,8 @@
     "ejs": "~2.5.1",
     "errorhandler": "^1.0.0",
     "express": "~4.15.0",
-<<<<<<< HEAD
-    "http-proxy-agent": "^1.0.0",
+    "http-proxy-agent": "^2.0.0",
     "https-proxy-agent": "2.0.0",
-=======
-    "http-proxy-agent": "^2.0.0",
-    "https-proxy-agent": "1.0.0",
->>>>>>> b02c6846
     "json-stable-stringify": "~1.0.0",
     "jsonpath-plus": "^0.16.0",
     "mailparser": "~0.6.1",
