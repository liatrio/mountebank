--- conflicted
+++ resolved
@@ -101,13 +101,8 @@
     "grunt-mountebank": "1.0.5",
     "istanbul": "^0.4.0",
     "jsdoc": "^3.3.3",
-<<<<<<< HEAD
     "jsdom": "~11.0.0",
-    "mocha": "~3.3.0",
-=======
-    "jsdom": "~9.12.0",
     "mocha": "~3.4.2",
->>>>>>> a43b60a7
     "rimraf": "^2.4.3",
     "shonkwrap": "^1.3.0",
     "time-grunt": "^1.2.2",
