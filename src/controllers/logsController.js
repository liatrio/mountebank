'use strict';

/**
 * The controller that exposes the logs
 * @module
 */

/**
 * Creates the logs controller
 * @param {string} logfile - the path to the logfile
 * @returns {{get}}
 */
const create = logfile => {
    /**
     * The function that responds to GET /logs
     * @memberOf module:controllers/logsController#
     * @param {Object} request - the HTTP request
     * @param {Object} response - the HTTP response
     */
    const get = (request, response) => {
        const fs = require('fs'),
            json = `[${fs.readFileSync(logfile).toString().split('\n').join(',').replace(/,$/, '')}]`,
            allLogs = JSON.parse(json),
            url = require('url'),
            query = url.parse(request.url, true).query,
            startIndex = parseInt(query.startIndex || 0),
            endIndex = parseInt(query.endIndex || allLogs.length - 1),
            logs = allLogs.slice(startIndex, endIndex + 1);

        response.format({
<<<<<<< HEAD
            json: () => { response.send({ logs }); },
            html: () => { response.render('logs', { logs }); }
=======
            json: function () { response.send({ logs: logs }); },
            html: function () { response.render('logs', { logs: logs, escape: require('escape-html') }); }
>>>>>>> ddbe4f3b
        });
    };

    return { get };
};

module.exports = { create };<|MERGE_RESOLUTION|>--- conflicted
+++ resolved
@@ -8,7 +8,7 @@
 /**
  * Creates the logs controller
  * @param {string} logfile - the path to the logfile
- * @returns {{get}}
+ * @returns {{get: get}}
  */
 const create = logfile => {
     /**
@@ -19,7 +19,7 @@
      */
     const get = (request, response) => {
         const fs = require('fs'),
-            json = `[${fs.readFileSync(logfile).toString().split('\n').join(',').replace(/,$/, '')}]`,
+            json = '[' + fs.readFileSync(logfile).toString().split('\n').join(',').replace(/,$/, '') + ']',
             allLogs = JSON.parse(json),
             url = require('url'),
             query = url.parse(request.url, true).query,
@@ -28,13 +28,8 @@
             logs = allLogs.slice(startIndex, endIndex + 1);
 
         response.format({
-<<<<<<< HEAD
-            json: () => { response.send({ logs }); },
-            html: () => { response.render('logs', { logs }); }
-=======
-            json: function () { response.send({ logs: logs }); },
-            html: function () { response.render('logs', { logs: logs, escape: require('escape-html') }); }
->>>>>>> ddbe4f3b
+            json: () => { response.send({ logs: logs }); },
+            html: () => { response.render('logs', { logs: logs, escape: require('escape-html') }); }
         });
     };
 
