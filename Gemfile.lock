GEM
  remote: https://rubygems.org/
  specs:
    addressable (2.4.0)
    arr-pm (0.0.10)
      cabin (> 0)
    backports (3.17.0)
    cabin (0.9.0)
    childprocess (0.9.0)
      ffi (~> 1.0, >= 1.0.11)
    clamp (1.0.1)
<<<<<<< HEAD
    dotenv (2.5.0)
    dpl (1.10.6)
=======
    dotenv (2.7.5)
    dpl (1.10.15)
>>>>>>> 405d83e6
    ethon (0.12.0)
      ffi (>= 1.3.0)
    faraday (0.17.3)
      multipart-post (>= 1.2, < 3)
    faraday_middleware (0.14.0)
      faraday (>= 0.7.4, < 1.0)
    ffi (1.12.2)
<<<<<<< HEAD
    fpm (1.10.2)
=======
    fpm (1.11.0)
>>>>>>> 405d83e6
      arr-pm (~> 0.0.10)
      backports (>= 2.6.2)
      cabin (>= 0.6.0)
      childprocess (= 0.9.0)
      clamp (~> 1.0.0)
      ffi
      json (>= 1.7.7, < 2.0)
      pleaserun (~> 0.0.29)
      ruby-xz (~> 0.2.3)
      stud
    gh (0.15.1)
      addressable (~> 2.4.0)
      backports
      faraday (~> 0.8)
      multi_json (~> 1.0)
      net-http-persistent (~> 2.9)
      net-http-pipeline
    highline (1.7.10)
    insist (1.0.0)
    io-like (0.3.1)
    json (1.8.6)
    launchy (2.4.3)
      addressable (~> 2.3)
    multi_json (1.14.1)
    multipart-post (2.1.1)
    mustache (0.99.8)
    net-http-persistent (2.9.4)
    net-http-pipeline (1.0.1)
    pleaserun (0.0.31)
      cabin (> 0)
      clamp
      dotenv
      insist
      mustache (= 0.99.8)
      stud
    pusher-client (0.6.2)
      json
      websocket (~> 1.0)
    ruby-xz (0.2.3)
      ffi (~> 1.9)
      io-like (~> 0.3)
    stud (0.0.23)
    travis (1.8.11)
      backports
      faraday (~> 0.9)
      faraday_middleware (~> 0.9, >= 0.9.1)
      gh (~> 0.13)
      highline (~> 1.6)
      launchy (~> 2.1)
      pusher-client (~> 0.4)
      typhoeus (~> 0.6, >= 0.6.8)
    typhoeus (0.8.0)
      ethon (>= 0.8.0)
    websocket (1.2.8)

PLATFORMS
  ruby

DEPENDENCIES
  dpl
  fpm
  travis (>= 1.8.9)

BUNDLED WITH
   1.17.3<|MERGE_RESOLUTION|>--- conflicted
+++ resolved
@@ -9,13 +9,8 @@
     childprocess (0.9.0)
       ffi (~> 1.0, >= 1.0.11)
     clamp (1.0.1)
-<<<<<<< HEAD
-    dotenv (2.5.0)
-    dpl (1.10.6)
-=======
     dotenv (2.7.5)
     dpl (1.10.15)
->>>>>>> 405d83e6
     ethon (0.12.0)
       ffi (>= 1.3.0)
     faraday (0.17.3)
@@ -23,11 +18,7 @@
     faraday_middleware (0.14.0)
       faraday (>= 0.7.4, < 1.0)
     ffi (1.12.2)
-<<<<<<< HEAD
-    fpm (1.10.2)
-=======
     fpm (1.11.0)
->>>>>>> 405d83e6
       arr-pm (~> 0.0.10)
       backports (>= 2.6.2)
       cabin (>= 0.6.0)
